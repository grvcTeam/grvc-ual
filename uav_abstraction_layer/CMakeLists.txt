--- conflicted
+++ resolved
@@ -19,11 +19,8 @@
   tf2_ros
   gazebo_msgs
   sensor_msgs
-<<<<<<< HEAD
   dji_sdk
-=======
   geodesy
->>>>>>> 6408d71f
 )
 
 ## System dependencies are found with CMake's conventions
@@ -134,11 +131,7 @@
 catkin_package(
   INCLUDE_DIRS include
   LIBRARIES uav_abstraction_layer
-<<<<<<< HEAD
-  CATKIN_DEPENDS message_runtime geometry_msgs mavros mavros_msgs roscpp std_msgs tf2_ros gazebo_msgs sensor_msgs dji_sdk
-=======
-  CATKIN_DEPENDS message_runtime geometry_msgs mavros mavros_msgs roscpp std_msgs tf2_ros gazebo_msgs sensor_msgs geodesy
->>>>>>> 6408d71f
+  CATKIN_DEPENDS message_runtime geometry_msgs mavros mavros_msgs roscpp std_msgs tf2_ros gazebo_msgs sensor_msgs geodesy dji_sdk
 #  DEPENDS system_lib
 )
 
