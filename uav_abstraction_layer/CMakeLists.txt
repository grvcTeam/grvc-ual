cmake_minimum_required(VERSION 2.8.3)
project(uav_abstraction_layer)

set(GRVC_UAL_VERSION 2.2)

## Add support for C++11, supported in ROS Kinetic and newer
add_definitions(-std=c++11)

## Find catkin macros and libraries
## if COMPONENTS list like find_package(catkin REQUIRED COMPONENTS xyz)
## is used, also find other catkin packages
find_package(catkin REQUIRED COMPONENTS
  message_generation
  geometry_msgs
  mavros
  mavros_msgs
  roscpp
  std_msgs
  tf2_ros
  gazebo_msgs
  sensor_msgs
  dji_sdk
  geodesy
  dji_sdk
)

## System dependencies are found with CMake's conventions
find_package(DJIOSDK REQUIRED)

# Check for mavros version for compatibility with older versions
execute_process(COMMAND rosversion mavros
		OUTPUT_VARIABLE mavros_version
		OUTPUT_STRIP_TRAILING_WHITESPACE
		)
if ("${mavros_version}" VERSION_LESS "0.20.0")
  add_definitions("-DMAVROS_VERSION_BELOW_0_20_0=\"${mavros_version}\"")
else()
  find_file(geographiclib_file "egm96-5.pgm" "/usr/share/GeographicLib/geoids/")
  if ("${geographiclib_file}" STREQUAL "geographiclib_file-NOTFOUND")
    message(FATAL_ERROR "GeographicLib exception: File not readable /usr/share/GeographicLib/geoids/egm96-5.pgm \n Run install_geographiclib_dataset.sh script in order to install Geoid Model dataset! \n Or run: $ sudo geographiclib-get-geoids egm96-5")
  endif()
endif()
if ("${mavros_version}" VERSION_LESS "0.29.0")
  add_definitions("-DMAVROS_VERSION_BELOW_0_29_0=\"${mavros_version}\"")
endif()

## Uncomment this if the package has a setup.py. This macro ensures
## modules and global scripts declared therein get installed
## See http://ros.org/doc/api/catkin/html/user_guide/setup_dot_py.html
# catkin_python_setup()

################################################
## Declare ROS messages, services and actions ##
################################################

## To declare and build messages, services or actions from within this
## package, follow these steps:
## * Let MSG_DEP_SET be the set of packages whose message types you use in
##   your messages/services/actions (e.g. std_msgs, actionlib_msgs, ...).
## * In the file package.xml:
##   * add a build_depend tag for "message_generation"
##   * add a build_depend and a run_depend tag for each package in MSG_DEP_SET
##   * If MSG_DEP_SET isn't empty the following dependency has been pulled in
##     but can be declared for certainty nonetheless:
##     * add a run_depend tag for "message_runtime"
## * In this file (CMakeLists.txt):
##   * add "message_generation" and every package in MSG_DEP_SET to
##     find_package(catkin REQUIRED COMPONENTS ...)
##   * add "message_runtime" and every package in MSG_DEP_SET to
##     catkin_package(CATKIN_DEPENDS ...)
##   * uncomment the add_*_files sections below as needed
##     and list every .msg/.srv/.action file to be processed
##   * uncomment the generate_messages entry below
##   * add every package in MSG_DEP_SET to generate_messages(DEPENDENCIES ...)

## Generate messages in the 'msg' folder
add_message_files(
  FILES
  State.msg
)

## Generate services in the 'srv' folder
add_service_files(
  FILES
  GoToWaypoint.srv
  GoToWaypointGeo.srv
  TakeOff.srv
  Land.srv
  SetVelocity.srv
  SetHome.srv
)

## Generate actions in the 'action' folder
# add_action_files(
#   FILES
#   Action1.action
#   Action2.action
# )

## Generate added messages and services with any dependencies listed here
generate_messages(
  DEPENDENCIES
  geometry_msgs std_msgs sensor_msgs
)

################################################
## Declare ROS dynamic reconfigure parameters ##
################################################

## To declare and build dynamic reconfigure parameters within this
## package, follow these steps:
## * In the file package.xml:
##   * add a build_depend and a run_depend tag for "dynamic_reconfigure"
## * In this file (CMakeLists.txt):
##   * add "dynamic_reconfigure" to
##     find_package(catkin REQUIRED COMPONENTS ...)
##   * uncomment the "generate_dynamic_reconfigure_options" section below
##     and list every .cfg file to be processed

## Generate dynamic reconfigure parameters in the 'cfg' folder
# generate_dynamic_reconfigure_options(
#   cfg/DynReconf1.cfg
#   cfg/DynReconf2.cfg
# )

###################################
## catkin specific configuration ##
###################################
## The catkin_package macro generates cmake config files for your package
## Declare things to be passed to dependent projects
## INCLUDE_DIRS: uncomment this if you package contains header files
## LIBRARIES: libraries you create in this project that dependent projects also need
## CATKIN_DEPENDS: catkin_packages dependent projects also need
## DEPENDS: system dependencies of this project that dependent projects also need
catkin_package(
  INCLUDE_DIRS include
  LIBRARIES uav_abstraction_layer
  CATKIN_DEPENDS message_runtime geometry_msgs mavros mavros_msgs roscpp std_msgs tf2_ros gazebo_msgs sensor_msgs geodesy dji_sdk
#  DEPENDS system_lib
)

###########
## Build ##
###########

## Specify additional locations of header files
## Your package locations should be listed before other locations
include_directories(include)
include_directories(
  ${catkin_INCLUDE_DIRS}
)

## Declare a C++ library
# add_library(${PROJECT_NAME}
#   src/${PROJECT_NAME}/uav_abstraction_layer.cpp
# )
add_library(${PROJECT_NAME}
<<<<<<< HEAD
  src/backend.cpp src/backend_mavros.cpp src/backend_light.cpp src/backend_dji.cpp src/ual.cpp
=======
  src/backend.cpp src/backend_mavros.cpp src/backend_light.cpp src/backend_dji.cpp src/ual.cpp 
>>>>>>> 00004fdd
)

## Add cmake target dependencies of the library
## as an example, code may need to be generated before libraries
## either from message generation or dynamic reconfigure
add_dependencies(${PROJECT_NAME} ${${PROJECT_NAME}_EXPORTED_TARGETS} ${catkin_EXPORTED_TARGETS})

## Declare a C++ executable
## With catkin_make all packages are built within a single CMake context
## The recommended prefix ensures that target names across packages don't collide
# add_executable(${PROJECT_NAME}_node src/uav_abstraction_layer_node.cpp)
add_executable(test_ual_interfaces src/test_ual_interfaces.cpp)
add_executable(server src/server.cpp)

## Rename C++ executable without prefix
## The above recommended prefix causes long target names, the following renames the
## target back to the shorter version for ease of user use
## e.g. "rosrun someones_pkg node" instead of "rosrun someones_pkg someones_pkg_node"
# set_target_properties(${PROJECT_NAME}_node PROPERTIES OUTPUT_NAME node PREFIX "")

## Add cmake target dependencies of the executable
## same as for the library above
add_dependencies(test_ual_interfaces ${${PROJECT_NAME}_EXPORTED_TARGETS} ${catkin_EXPORTED_TARGETS})
add_dependencies(server ${${PROJECT_NAME}_EXPORTED_TARGETS} ${catkin_EXPORTED_TARGETS})

## Specify libraries to link a library or executable target against
# target_link_libraries(${PROJECT_NAME}_node
#   ${catkin_LIBRARIES}
# )
target_link_libraries(test_ual_interfaces
  ${PROJECT_NAME}
  ${catkin_LIBRARIES}
  ${DJIOSDK_LIBRARIES}
)
target_link_libraries(server
  ${PROJECT_NAME}
  ${catkin_LIBRARIES}
  ${DJIOSDK_LIBRARIES}
)

###################
## Documentation ##
###################

find_package(Doxygen)
if(DOXYGEN_FOUND)
	configure_file(${CMAKE_CURRENT_SOURCE_DIR}/Doxyfile.in ${CMAKE_CURRENT_BINARY_DIR}/Doxyfile @ONLY)
	add_custom_target(doc_grvc_ual
	${DOXYGEN_EXECUTABLE} ${CMAKE_CURRENT_BINARY_DIR}/Doxyfile
	WORKING_DIRECTORY ${CMAKE_CURRENT_BINARY_DIR}
	COMMENT "Generating API documentation with Doxygen" VERBATIM )
endif(DOXYGEN_FOUND)

#############
## Install ##
#############

# all install targets should use catkin DESTINATION variables
# See http://ros.org/doc/api/catkin/html/adv_user_guide/variables.html

## Mark executable scripts (Python etc.) for installation
## in contrast to setup.py, you can choose the destination
# install(PROGRAMS
#   scripts/my_python_script
#   DESTINATION ${CATKIN_PACKAGE_BIN_DESTINATION}
# )

## Mark executables and/or libraries for installation
# install(TARGETS ${PROJECT_NAME} ${PROJECT_NAME}_node
#   ARCHIVE DESTINATION ${CATKIN_PACKAGE_LIB_DESTINATION}
#   LIBRARY DESTINATION ${CATKIN_PACKAGE_LIB_DESTINATION}
#   RUNTIME DESTINATION ${CATKIN_PACKAGE_BIN_DESTINATION}
# )

## Mark cpp header files for installation
# install(DIRECTORY include/${PROJECT_NAME}/
#   DESTINATION ${CATKIN_PACKAGE_INCLUDE_DESTINATION}
#   FILES_MATCHING PATTERN "*.h"
#   PATTERN ".svn" EXCLUDE
# )

## Mark other files for installation (e.g. launch and bag files, etc.)
# install(FILES
#   # myfile1
#   # myfile2
#   DESTINATION ${CATKIN_PACKAGE_SHARE_DESTINATION}
# )

#############
## Testing ##
#############

## Add gtest based cpp test target and link libraries
# catkin_add_gtest(${PROJECT_NAME}-test test/test_uav_abstraction_layer.cpp)
# if(TARGET ${PROJECT_NAME}-test)
#   target_link_libraries(${PROJECT_NAME}-test ${PROJECT_NAME})
# endif()

## Add folders to be run by python nosetests
# catkin_add_nosetests(test)<|MERGE_RESOLUTION|>--- conflicted
+++ resolved
@@ -19,7 +19,6 @@
   tf2_ros
   gazebo_msgs
   sensor_msgs
-  dji_sdk
   geodesy
   dji_sdk
 )
@@ -155,11 +154,7 @@
 #   src/${PROJECT_NAME}/uav_abstraction_layer.cpp
 # )
 add_library(${PROJECT_NAME}
-<<<<<<< HEAD
-  src/backend.cpp src/backend_mavros.cpp src/backend_light.cpp src/backend_dji.cpp src/ual.cpp
-=======
   src/backend.cpp src/backend_mavros.cpp src/backend_light.cpp src/backend_dji.cpp src/ual.cpp 
->>>>>>> 00004fdd
 )
 
 ## Add cmake target dependencies of the library
