--- conflicted
+++ resolved
@@ -51,11 +51,8 @@
 
     // Init ros communications
     ros::NodeHandle nh;
-<<<<<<< HEAD
     std::string crazyflie_ns = "/crazyflie" + std::to_string(robot_id_);
-=======
-    std::string crazyflie_ns = "/crazyflie" + robot_id_;
->>>>>>> d2835712
+   
     // std::string set_mode_srv = crazyflie_ns + "/set_mode";
     // std::string arming_srv = crazyflie_ns + "/cmd/arming";
     // std::string get_param_srv = crazyflie_ns + "/param/get";
